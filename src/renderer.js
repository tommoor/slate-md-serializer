--- conflicted
+++ resolved
@@ -236,12 +236,7 @@
     let leavesText = leaves.text;
     if (escape) {
       // escape markdown characters
-<<<<<<< HEAD
-      leavesText = leavesText.replace(/([\\`*{}\[\]()+\-.!_>])/gi, "\\$1");
-      leavesText = leavesText.replace(/(#\s)/gi, "\\$1");
-=======
       leavesText = escapeMarkdownChars(leavesText);
->>>>>>> dbb30d25
     }
     const string = new String({ text: leavesText });
     const text = this.serializeString(string);
