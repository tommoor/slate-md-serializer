--- conflicted
+++ resolved
@@ -1,10 +1,6 @@
 {
   "name": "slate-markdown-serializer",
-<<<<<<< HEAD
-  "version": "1.0.0",
-=======
-  "version": "0.5.2",
->>>>>>> 75708cf4
+  "version": "1.0.1",
   "description": "",
   "main": "lib/renderer.js",
   "scripts": {
@@ -37,7 +33,7 @@
     "prettier": "^1.3.1",
     "react": "^15.5.4",
     "react-dom": "^15.5.4",
-    "slate": ">=0.24.0"
+    "slate": "0.24.0"
   },
   "jest": {
     "roots": [
